# encoding: utf-8
#
# Copyright 2009-2018 Greg Neagle.
#
# Licensed under the Apache License, Version 2.0 (the 'License');
# you may not use this file except in compliance with the License.
# You may obtain a copy of the License at
#
#      https://www.apache.org/licenses/LICENSE-2.0
#
# Unless required by applicable law or agreed to in writing, software
# distributed under the License is distributed on an 'AS IS' BASIS,
# WITHOUT WARRANTIES OR CONDITIONS OF ANY KIND, either express or implied.
# See the License for the specific language governing permissions and
# limitations under the License.
"""
updatecheck.download

Created by Greg Neagle on 2016-12-31.


Functions for downloading resources from the Munki server
"""

import os
import urllib2
import urlparse

from .. import display
from .. import fetch
from .. import info
from .. import launchd
from .. import munkihash
from .. import osutils
from .. import prefs
from .. import reports
from .. import FoundationPlist


ICON_HASHES_PLIST_NAME = '_icon_hashes.plist'

def get_url_basename(url):
    """For a URL, absolute or relative, return the basename string.

    e.g. "http://foo/bar/path/foo.dmg" => "foo.dmg"
         "/path/foo.dmg" => "foo.dmg"
    """

    url_parse = urlparse.urlparse(url)
    return os.path.basename(url_parse.path)


def get_download_cache_path(url):
    """For a URL, return the path that the download should cache to.

    Returns a string."""
    cachedir = os.path.join(prefs.pref('ManagedInstallDir'), 'Cache')
    return os.path.join(cachedir, get_url_basename(url))

<<<<<<< HEAD
def enough_disk_space(item_pl,
                      installlist=None,
                      uninstalling=False,
                      warn=True,
                      precaching=False):
=======

def enough_disk_space(item_pl, installlist=None,
                      uninstalling=False, warn=True, precaching=False):
>>>>>>> 67bfb482
    """Determine if there is enough disk space to download the installer
    item."""
    # fudgefactor is set to 100MB
    fudgefactor = 102400
    alreadydownloadedsize = 0
    if 'installer_item_location' in item_pl:
        download = get_download_cache_path(item_pl['installer_item_location'])
        if os.path.exists(download):
            alreadydownloadedsize = os.path.getsize(download)
    installeritemsize = int(item_pl.get('installer_item_size', 0))
    installedsize = int(item_pl.get('installed_size', installeritemsize))
    if uninstalling:
        installedsize = 0
        if 'uninstaller_item_size' in item_pl:
            installeritemsize = int(item_pl['uninstaller_item_size'])
    diskspaceneeded = (installeritemsize - alreadydownloadedsize +
                       installedsize + fudgefactor)

    # info.available_disk_space() returns KB
    availablediskspace = info.available_disk_space()
    if installlist:
        for item in installlist:
            # subtract space needed for other items that are to be installed
            if item.get('installer_item'):
                availablediskspace = (availablediskspace -
                                      int(item.get('installed_size', 0)))

    if diskspaceneeded > availablediskspace and not precaching:
        # try to clear space by deleting some precached items
        uncache(diskspaceneeded - availablediskspace)
        availablediskspace = info.available_disk_space()

    if availablediskspace >= diskspaceneeded:
        return True

    # we don't have enough space
    if warn:
        if uninstalling:
            display.display_warning('There is insufficient disk space to '
                                    'download the uninstaller for %s.',
                                    item_pl.get('name'))
        else:
            display.display_warning('There is insufficient disk space to '
                                    'download and install %s.',
                                    item_pl.get('name'))
        display.display_warning(
            '    %sMB needed; %sMB available',
            diskspaceneeded/1024, availablediskspace/1024)
    return False


<<<<<<< HEAD
def get_url_basename(url):
    """For a URL, absolute or relative, return the basename string.

    e.g. "http://foo/bar/path/foo.dmg" => "foo.dmg"
         "/path/foo.dmg" => "foo.dmg"
    """

    url_parse = urlparse.urlparse(url)
    return os.path.basename(url_parse.path)


def get_download_cache_path(url):
    """For a URL, return the path that the download should cache to.

    Returns a string."""
    cachedir = os.path.join(prefs.pref('ManagedInstallDir'), 'Cache')
    return os.path.join(cachedir, get_url_basename(url))


def download_installeritem(item_pl,
                           installinfo,
                           uninstalling=False,
                           precaching=False):
=======
def download_installeritem(item_pl,
                           installinfo, uninstalling=False, precaching=False):
>>>>>>> 67bfb482
    """Downloads an (un)installer item.
    Returns True if the item was downloaded, False if it was already cached.
    Raises an error if there are issues..."""

    download_item_key = 'installer_item_location'
    item_hash_key = 'installer_item_hash'
    if uninstalling and 'uninstaller_item_location' in item_pl:
        download_item_key = 'uninstaller_item_location'
        item_hash_key = 'uninstaller_item_hash'

    location = item_pl.get(download_item_key)
    if not location:
        raise fetch.DownloadError(
            "No %s in item info." % download_item_key)

    # allow pkginfo preferences to override system munki preferences
    downloadbaseurl = item_pl.get('PackageCompleteURL') or \
                      item_pl.get('PackageURL') or \
                      prefs.pref('PackageURL') or \
                      prefs.pref('SoftwareRepoURL') + '/pkgs/'

    # build a URL, quoting the the location to encode reserved characters
    if item_pl.get('PackageCompleteURL'):
        pkgurl = downloadbaseurl
    else:
        if not downloadbaseurl.endswith('/'):
            downloadbaseurl = downloadbaseurl + '/'
        pkgurl = downloadbaseurl + urllib2.quote(location.encode('UTF-8'))

    pkgname = get_url_basename(location)
    display.display_debug2('Download base URL is: %s', downloadbaseurl)
    display.display_debug2('Package name is: %s', pkgname)
    display.display_debug2('Download URL is: %s', pkgurl)

    destinationpath = get_download_cache_path(location)
    display.display_debug2('Downloading to: %s', destinationpath)

    display.display_detail('Downloading %s from %s', pkgname, location)

    if not os.path.exists(destinationpath):
        # check to see if there is enough free space to download and install
<<<<<<< HEAD
        if not enough_disk_space(item_pl, 
                                 installinfo['managed_installs'],
                                 uninstalling=uninstalling,
                                 precaching=precaching):
            if not precaching:
                # see if there are any precached items we can delete to free
                # up space
                pass
=======
        if not enough_disk_space(item_pl,
                                 installinfo['managed_installs'],
                                 uninstalling=uninstalling,
                                 precaching=precaching):
>>>>>>> 67bfb482
            raise fetch.DownloadError(
                'Insufficient disk space to download and install %s' % pkgname)
        else:
            display.display_detail(
                'Downloading %s from %s', pkgname, location)

    dl_message = 'Downloading %s...' % pkgname
    expected_hash = item_pl.get(item_hash_key, None)
    return fetch.munki_resource(pkgurl, destinationpath,
                                resume=True,
                                message=dl_message,
                                expected_hash=expected_hash,
                                verify=True)


def clean_up_icons_dir(icons_to_keep):
    '''Remove any cached/downloaded icons that aren't in the list of ones to
    keep'''
    # remove no-longer needed icons from the local directory
    icons_to_keep.append(ICON_HASHES_PLIST_NAME)
    icon_dir = os.path.join(prefs.pref('ManagedInstallDir'), 'icons')
    for (dirpath, dummy_dirnames, filenames) in os.walk(
            icon_dir, topdown=False):
        for filename in filenames:
            icon_path = os.path.join(dirpath, filename)
            rel_path = icon_path[len(icon_dir):].lstrip('/')
            if rel_path not in icons_to_keep:
                try:
                    os.unlink(icon_path)
                except (IOError, OSError):
                    pass
        if osutils.listdir(dirpath):
            # did we empty out this directory (or is it already empty)?
            # if so, remove it
            try:
                os.rmdir(dirpath)
            except (IOError, OSError):
                pass


def get_icon_hashes(icon_base_url):
    '''Attempts to download the list of compiled icon hashes'''
    icon_hashes = None
    icon_hashes_url = icon_base_url + ICON_HASHES_PLIST_NAME
    icon_dir = os.path.join(prefs.pref('ManagedInstallDir'), 'icons')
    icon_hashes_plist = os.path.join(icon_dir, ICON_HASHES_PLIST_NAME)
    try:
        fetch.munki_resource(icon_hashes_url, icon_hashes_plist,
                             message="Getting list of available icons")
        icon_hashes = FoundationPlist.readPlist(icon_hashes_plist)
    except (fetch.Error, FoundationPlist.FoundationPlistException):
        pass
    return icon_hashes


def download_icons(item_list):
    '''Attempts to download icons (actually image files) for items in
       item_list'''
    icons_to_keep = []
    icon_known_exts = ['.bmp', '.gif', '.icns', '.jpg', '.jpeg', '.png', '.psd',
                       '.tga', '.tif', '.tiff', '.yuv']
    icon_base_url = (prefs.pref('IconURL') or
                     prefs.pref('SoftwareRepoURL') + '/icons/')
    # make sure the icon_base_url ends with exactly one slash
    icon_base_url = icon_base_url.rstrip('/') + '/'
    display.display_debug2('Icon base URL is: %s', icon_base_url)
    icon_dir = os.path.join(prefs.pref('ManagedInstallDir'), 'icons')
    icon_hashes = get_icon_hashes(icon_base_url)

    for item in item_list:
        icon_name = item.get('icon_name') or item['name']
        if not os.path.splitext(icon_name)[1] in icon_known_exts:
            icon_name += '.png'
        server_icon_hash = item.get('icon_hash')
        if not server_icon_hash and icon_hashes:
            server_icon_hash = icon_hashes.get(icon_name)
        icons_to_keep.append(icon_name)
        icon_path = os.path.join(icon_dir, icon_name)
        if os.path.isfile(icon_path):
            # have we already downloaded it? If so get the hash
            local_hash = fetch.getxattr(icon_path, fetch.XATTR_SHA)
            if not local_hash:
                local_hash = munkihash.getsha256hash(icon_path)
                fetch.writeCachedChecksum(icon_path, local_hash)
        else:
            local_hash = 'nonexistent'
        icon_subdir = os.path.dirname(icon_path)
        if not os.path.isdir(icon_subdir):
            try:
                os.makedirs(icon_subdir, 0755)
            except OSError, err:
                display.display_error('Could not create %s' % icon_subdir)
                return
        if server_icon_hash != local_hash:
            # hashes don't match, so download the icon
            if icon_hashes and icon_name not in icon_hashes:
                # if we have a list of icon hashes, and the icon name is not
                # in that list, then there's no point in attempting to
                # download this icon
                continue
            item_name = item.get('display_name') or item['name']
            message = 'Getting icon %s for %s...' % (icon_name, item_name)
            icon_url = icon_base_url + urllib2.quote(icon_name.encode('UTF-8'))
            try:
                fetch.munki_resource(
                    icon_url, icon_path, message=message)
                fetch.writeCachedChecksum(icon_path)
            except fetch.Error, err:
                display.display_debug1(
                    'Error when retrieving icon %s from the server: %s',
                    icon_name, err)

    # delete any previously downloaded icons we no longer need
    clean_up_icons_dir(icons_to_keep)


def download_client_resources():
    """Download client customization resources (if any)."""
    # Munki's preferences can specify an explicit name
    # under ClientResourcesFilename
    # if that doesn't exist, use the primary manifest name as the
    # filename. If that fails, try site_default.zip
    filenames = []
    resources_name = prefs.pref('ClientResourcesFilename')
    if resources_name:
        if os.path.splitext(resources_name)[1] != '.zip':
            resources_name += '.zip'
        filenames.append(resources_name)
    else:
        filenames.append(reports.report['ManifestName'] + '.zip')
    filenames.append('site_default.zip')

    resource_base_url = (
        prefs.pref('ClientResourceURL') or
        prefs.pref('SoftwareRepoURL') + '/client_resources/')
    resource_base_url = resource_base_url.rstrip('/') + '/'
    resource_dir = os.path.join(
        prefs.pref('ManagedInstallDir'), 'client_resources')
    display.display_debug2(
        'Client resources base URL is: %s', resource_base_url)
    # make sure local resource directory exists
    if not os.path.isdir(resource_dir):
        try:
            os.makedirs(resource_dir, 0755)
        except OSError, err:
            display.display_error(
                'Could not create %s' % resource_dir)
            return
    resource_archive_path = os.path.join(resource_dir, 'custom.zip')
    message = 'Getting client resources...'
    downloaded_resource_path = None
    for filename in filenames:
        resource_url = resource_base_url + urllib2.quote(
            filename.encode('UTF-8'))
        try:
            fetch.munki_resource(
                resource_url, resource_archive_path, message=message)
            downloaded_resource_path = resource_archive_path
            break
        except fetch.Error, err:
            display.display_debug1(
                'Could not retrieve client resources with name %s: %s',
                filename, err)
    if downloaded_resource_path is None:
        # make sure we don't have an old custom.zip hanging around
        if os.path.exists(resource_archive_path):
            try:
                os.unlink(resource_archive_path)
            except (OSError, IOError), err:
                display.display_error(
                    'Could not remove stale %s: %s', resource_archive_path, err)


def download_catalog(catalogname):
    '''Attempt to download a catalog from the Munki server, Returns the path to
    the downlaoded catalog file'''
    catalogbaseurl = (prefs.pref('CatalogURL') or
                      prefs.pref('SoftwareRepoURL') + '/catalogs/')
    if not catalogbaseurl.endswith('?') and not catalogbaseurl.endswith('/'):
        catalogbaseurl = catalogbaseurl + '/'
    display.display_debug2('Catalog base URL is: %s', catalogbaseurl)
    catalog_dir = os.path.join(prefs.pref('ManagedInstallDir'), 'catalogs')
    catalogurl = catalogbaseurl + urllib2.quote(catalogname.encode('UTF-8'))
    catalogpath = os.path.join(catalog_dir, catalogname)
    display.display_detail('Getting catalog %s...', catalogname)
    message = 'Retrieving catalog "%s"...' % catalogname
    try:
        fetch.munki_resource(catalogurl, catalogpath, message=message)
        return catalogpath
    except fetch.Error, err:
        display.display_error(
            'Could not retrieve catalog %s from server: %s',
            catalogname, err)
        return None


### precaching support ###

def _installinfo():
    '''Get the install info from InstallInfo.plist'''
    managed_install_dir = prefs.pref('ManagedInstallDir')
    install_info_plist = os.path.join(managed_install_dir, 'InstallInfo.plist')
    try:
        return FoundationPlist.readPlist(install_info_plist)
    except FoundationPlist.FoundationPlistException:
        return {}


def _items_to_precache(install_info):
    '''Returns a list of items from InstallInfo.plist's optional_installs
    that have precache=True and installed=False'''
    optional_install_items = install_info.get('optional_installs', [])
    precache_items = [item for item in optional_install_items
                      if item.get('precache') and not item.get('installed')]
    return precache_items


def cache():
    '''Download any applicable precache items into our Cache folder'''
    install_info = _installinfo()
    for item in _items_to_precache(install_info):
        try:
            download_installeritem(item, install_info, precaching=True)
        except fetch.Error, err:
            display.display_warning(
                'Failed to precache the installer for %s because %s',
                item['name'], unicode(err))


def uncache(space_needed_in_kb):
    '''Discard precached items to free up space for managed installs'''
    install_info = _installinfo()
    precached_items = [
        [os.path.basename(item['installer_item_location'])]
        for item in _items_to_precache(install_info)
        if item.get('installer_item_location')]
    if not precached_items:
        return

    cachedir = os.path.join(prefs.pref('ManagedInstallDir'), 'Cache')
    precached_size = 0
    for item in precached_items:
        # item is [itemname]
        item_path = os.path.join(cachedir, item[0])
        itemsize = int(os.path.getsize(item_path)/1024)
        precached_size += itemsize
        item.append(itemsize)
        # item is now [itemname, itemsize]

    if precached_size < space_needed_in_kb:
        # we can't clear enough space, so don't bother removing anything.
        # otherwise we'll clear some space, but still can't download the large
        # managed install, but then we'll have enough space to redownload the
        # precachable items and so we will (and possibly do this over and
        # over -- delete some, redownload, delete some, redownload...)
        return

    # sort reversed by size; smallest at end
    precached_items.sort(key=lambda x: x[1], reverse=True)
    deleted_kb = 0
    while precached_items:
        if deleted_kb >= space_needed_in_kb:
            break
        # remove and return last item in precached_items
        # we delete the smallest item first, proceeeding until we've freed up
        # enough space or deleted all the items
        item = precached_items.pop()
        item_path = os.path.join(cachedir, item[0])
        item_size = item[1]
        try:
            os.remove(item_path)
            deleted_kb += item_size
        except OSError, err:
            display.display_error(
                "Could not remove precached item %s: %s" % (item_path, err))


def run_precaching_agent():
    '''Kick off a run of our precaching agent, which allows the precaching to
    run in the background after a normal Munki run'''
    parent_dir = (
        os.path.dirname(
            os.path.dirname(
                os.path.dirname(
                    os.path.abspath(__file__)))))
    precache_agent_path = os.path.join(parent_dir, 'precache_agent')
    if not os.path.exists(precache_agent_path):
        # try absolute path in Munki's normal install dir
        precache_agent_path = '/usr/local/munki/precache_agent'
    if os.path.exists(precache_agent_path):
        try:
            job = launchd.Job([precache_agent_path], cleanup_at_exit=False)
            job.start()
        except launchd.LaunchdJobException as err:
            display.display_error(
                'Error with launchd job (%s): %s', precache_agent_path, err)
    else:
        display.display_error("Could not find precache_agent")


if __name__ == '__main__':
    print 'This is a library of support tools for the Munki Suite.'<|MERGE_RESOLUTION|>--- conflicted
+++ resolved
@@ -57,17 +57,9 @@
     cachedir = os.path.join(prefs.pref('ManagedInstallDir'), 'Cache')
     return os.path.join(cachedir, get_url_basename(url))
 
-<<<<<<< HEAD
-def enough_disk_space(item_pl,
-                      installlist=None,
-                      uninstalling=False,
-                      warn=True,
-                      precaching=False):
-=======
 
 def enough_disk_space(item_pl, installlist=None,
                       uninstalling=False, warn=True, precaching=False):
->>>>>>> 67bfb482
     """Determine if there is enough disk space to download the installer
     item."""
     # fudgefactor is set to 100MB
@@ -119,7 +111,6 @@
     return False
 
 
-<<<<<<< HEAD
 def get_url_basename(url):
     """For a URL, absolute or relative, return the basename string.
 
@@ -140,13 +131,7 @@
 
 
 def download_installeritem(item_pl,
-                           installinfo,
-                           uninstalling=False,
-                           precaching=False):
-=======
-def download_installeritem(item_pl,
                            installinfo, uninstalling=False, precaching=False):
->>>>>>> 67bfb482
     """Downloads an (un)installer item.
     Returns True if the item was downloaded, False if it was already cached.
     Raises an error if there are issues..."""
@@ -188,21 +173,10 @@
 
     if not os.path.exists(destinationpath):
         # check to see if there is enough free space to download and install
-<<<<<<< HEAD
-        if not enough_disk_space(item_pl, 
-                                 installinfo['managed_installs'],
-                                 uninstalling=uninstalling,
-                                 precaching=precaching):
-            if not precaching:
-                # see if there are any precached items we can delete to free
-                # up space
-                pass
-=======
         if not enough_disk_space(item_pl,
                                  installinfo['managed_installs'],
                                  uninstalling=uninstalling,
                                  precaching=precaching):
->>>>>>> 67bfb482
             raise fetch.DownloadError(
                 'Insufficient disk space to download and install %s' % pkgname)
         else:
